--- conflicted
+++ resolved
@@ -1659,7 +1659,17 @@
     }
 }
 
-<<<<<<< HEAD
+message GetDomainNameResponse {
+    // DomainName is the local auth domain of the current auth server.
+    string DomainName = 1 [ (gogoproto.jsontag) = "domain_name" ];
+}
+
+// GetClusterCACertResponse is a response from GetClusterCACert
+message GetClusterCACertResponse {
+    // TLSCA is a PEM-encoded TLS certificate authority.
+    bytes TLSCA = 1 [ (gogoproto.jsontag) = "tls_ca" ];
+}
+
 // GenerateTokenRequest is a request to generate auth token.
 message GenerateTokenRequest {
     // Token sets the token value. If not set, it will be auto generated.
@@ -1680,17 +1690,6 @@
 message GenerateTokenResponse {
     // Token is the generated auth token.
     string Token = 1 [ (gogoproto.jsontag) = "token" ];
-=======
-message GetDomainNameResponse {
-    // DomainName is the local auth domain of the current auth server.
-    string DomainName = 1 [ (gogoproto.jsontag) = "domain_name" ];
-}
-
-// GetClusterCACertResponse is a response from GetClusterCACert
-message GetClusterCACertResponse {
-    // TLSCA is a PEM-encoded TLS certificate authority.
-    bytes TLSCA = 1 [ (gogoproto.jsontag) = "tls_ca" ];
->>>>>>> 0431c0f0
 }
 
 // AuthService is authentication/authorization service implementation
