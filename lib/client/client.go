--- conflicted
+++ resolved
@@ -580,29 +580,7 @@
 	return resp.IsBoring, trace.Wrap(err)
 }
 
-<<<<<<< HEAD
-// FindServersByLabels returns list of the nodes which have labels exactly matching
-// the given label set.
-//
-// A server is matched when ALL labels match.
-// If no labels are passed, ALL nodes are returned.
-//
-// DELETE IN 11.0.0 replaced by FindNodesByFilters.
-func (proxy *ProxyClient) FindServersByLabels(ctx context.Context, namespace string, labels map[string]string) ([]types.Server, error) {
-	if namespace == "" {
-		return nil, trace.BadParameter(auth.MissingNamespaceError)
-	}
-	site, err := proxy.CurrentClusterAccessPoint(ctx, false)
-	if err != nil {
-		return nil, trace.Wrap(err)
-	}
-	return auth.GetNodesWithLabels(ctx, site, namespace, labels)
-}
-
-// FindNodesByFilters returns list of the nodes in the current cluster which have filters matched.
-=======
-// FindServersByFilters returns list of the nodes which have filters matched.
->>>>>>> cecf9dce
+// FindNodesByFilters returns list of the nodes which have filters matched.
 func (proxy *ProxyClient) FindNodesByFilters(ctx context.Context, req proto.ListResourcesRequest) ([]types.Server, error) {
 	cluster, err := proxy.currentCluster(ctx)
 	if err != nil {
